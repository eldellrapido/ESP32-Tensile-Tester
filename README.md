# ESP32-Tensile-Tester
Utilizing an Adafruit ESP32‑S3 to control a tensile testing setup.

<<<<<<< HEAD
**Controls**

- **Button A**: Cycle through speed modes.
- **Button B**: Tap to start/stop the motor. Hold for one second to enable or disable the motor driver.
- **Button C**: Reverse rotation direction.
=======
## Testing

Install dependencies and run tests with:

```bash
pip install -r requirements.txt
pytest -q
```
>>>>>>> 6a17833f
<|MERGE_RESOLUTION|>--- conflicted
+++ resolved
@@ -1,13 +1,11 @@
 # ESP32-Tensile-Tester
 Utilizing an Adafruit ESP32‑S3 to control a tensile testing setup.
 
-<<<<<<< HEAD
 **Controls**
 
 - **Button A**: Cycle through speed modes.
 - **Button B**: Tap to start/stop the motor. Hold for one second to enable or disable the motor driver.
-- **Button C**: Reverse rotation direction.
-=======
+
 ## Testing
 
 Install dependencies and run tests with:
@@ -16,4 +14,3 @@
 pip install -r requirements.txt
 pytest -q
 ```
->>>>>>> 6a17833f
