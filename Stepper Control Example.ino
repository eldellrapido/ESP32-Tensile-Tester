--- conflicted
+++ resolved
@@ -273,7 +273,7 @@
   static bool lastButtonA = false;
   static bool lastButtonB = false;
   static bool lastButtonC = false;
-<<<<<<< HEAD
+
 
   // Independent timestamps for debouncing
   static unsigned long lastButtonATime = 0;
@@ -281,13 +281,12 @@
   static unsigned long lastButtonCTime = 0;
   const unsigned long debounce = 100;  // 100ms debounce per button
 
-=======
   static unsigned long buttonBPressTime = 0;  // For long-press detection
   
   // Debounce - only check buttons every 100ms
   if (now - lastButtonCheck < 100) return;
   
->>>>>>> 6f86cc24
+
   // Button A - Mode change (on press, not hold)
   if (buttonA && !lastButtonA && (now - lastButtonATime > debounce)) {
     currentMode = (TestMode)((currentMode + 1) % MODE_COUNT);
@@ -295,7 +294,7 @@
     Serial.println(modeNames[currentMode]);
     lastButtonATime = now;
   }
-<<<<<<< HEAD
+
 
   // Button B - Start/Stop toggle (on press, not hold)
   if (buttonB && !lastButtonB && (now - lastButtonBTime > debounce)) {
@@ -304,7 +303,7 @@
       stepsTaken = 0;  // Reset step counter
       totalRotations = 0;  // Reset rotation counter
       Serial.println("Motor started - counters reset");
-=======
+
   
   // Button B - short press: start/stop, long press (>1s): toggle driver enable
   if (buttonB && !lastButtonB) {
@@ -314,7 +313,7 @@
     if (now - buttonBPressTime >= 1000) {
       motorEnabled = !motorEnabled;
       Serial.println(motorEnabled ? "Motor driver enabled" : "Motor driver disabled");
->>>>>>> 6f86cc24
+
     } else {
       moveStepper = !moveStepper;
       if (moveStepper) {
